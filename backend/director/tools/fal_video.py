--- conflicted
+++ resolved
@@ -23,14 +23,10 @@
                 "fal-ai/t2v-turbo",
                 "fal-ai/fast-animatediff/text-to-video",
                 "fal-ai/fast-animatediff/turbo/text-to-video",
-<<<<<<< HEAD
-                "fal-ai/animatediff-sparsectrl-lcm",
                 "fal-ai/haiper-video-v2",
                 "fal-ai/minimax/video-01-live",
                 "fal-ai/ltx-video",
-=======
                 # "fal-ai/animatediff-sparsectrl-lcm",
->>>>>>> 0bc1f8ce
             ],
         },
     },
